<script setup lang="ts">
import { computed, ref, onMounted } from 'vue'
import CompanyCard from './CompanyCard.vue'
import { companyService } from '../services/companyService'
import type { CompanyDTO } from '../models/CompanyDTO'

export interface Company {
  id: string
  name: string
  building: string
  description: string
  category: string
}

<<<<<<< HEAD
const rawCompanies = ref<Company[]>([])
const loading = ref(true)
const error = ref<string | null>(null)

const convertToCompany = (dto: CompanyDTO): Company => ({
  id: dto.id,
  name: dto.name,
  building: dto.building,
  description: dto.description,
  category: dto.category
})

const loadCompanies = async () => {
  try {
    loading.value = true
    error.value = null
    const companiesFromAPI = await companyService.getAllCompanies()
    rawCompanies.value = companiesFromAPI.map(convertToCompany)
  } catch (err) {
    error.value = err instanceof Error ? err.message : 'Erro ao carregar empresas'
    console.error('Erro ao carregar empresas:', err)
  } finally {
    loading.value = false
  }
}

onMounted(() => {
  loadCompanies()
})
=======
export interface SearchFilters {
  searchTerm: string
  building: string
  floor: string
  tag: string
}

const rawCompanies = ref<Company[]>([{
  id: '1',
  name: 'Apple Developer Academy',
  building: '99A', floor: '13',
  description: 'The Apple Developer Academy is a program focused on developing app development skills, encompassing coding, design, and professional skills.',
  logoUrl: null,
  tags: ['tecnologia','educacao']
}, {
  id: '2',
  name: 'Dell',
  building: '99A', floor: '13',
  description: 'The Apple Developer Academy is a program focused on developing app development skills, encompassing coding, design, and professional skills.',
  logoUrl: null,
  tags: ['hardware','tech']
}, {
  id: '3',
  name: 'HP',
  building: '99A', floor: '13',
  description: 'The Apple Developer Academy is a program focused on developing app development skills, encompassing coding, design, and professional skills.',
  logoUrl: null,
  tags: ['hardware']
}, {
  id: '4',
  name: 'IBM',
  building: '99A', floor: '12',
  description: 'Global technology and consulting company providing infrastructure, cloud and AI solutions.',
  logoUrl: null,
  tags: ['cloud','ai']
}, {
  id: '5',
  name: 'Accenture',
  building: '99B', floor: '7',
  description: 'Consultoria global em tecnologia e negócios com foco em inovação e transformação digital.',
  logoUrl: null,
  tags: ['consultoria','inovacao']
}, {
  id: '6',
  name: 'NVIDIA',
  building: '99C', floor: '5',
  description: 'Líder em computação acelerada e soluções de inteligência artificial.',
  logoUrl: null,
  tags: ['gpu','ai']
}])
>>>>>>> f0e9f597

const currentFilters = ref<SearchFilters>({
  searchTerm: '',
  building: '',
  floor: '',
  tag: ''
})

const companies = computed(() => {
  let filtered = rawCompanies.value

  // Search term filter
  if (currentFilters.value.searchTerm) {
    const term = currentFilters.value.searchTerm.trim().toLowerCase()
    filtered = filtered.filter(c => 
      c.name.toLowerCase().includes(term) || 
      c.description.toLowerCase().includes(term)
    )
  }

  // Building filter
  if (currentFilters.value.building) {
    filtered = filtered.filter(c => c.building === currentFilters.value.building)
  }

  // Floor filter
  if (currentFilters.value.floor) {
    filtered = filtered.filter(c => c.floor === currentFilters.value.floor)
  }

  // Tag filter
  if (currentFilters.value.tag) {
    filtered = filtered.filter(c => 
      c.tags && c.tags.includes(currentFilters.value.tag)
    )
  }

  return filtered
})

const handleFiltersChanged = (filters: SearchFilters) => {
  currentFilters.value = filters
}

// Export for external integration
defineExpose({ 
  setSearch(value: string) { 
    currentFilters.value.searchTerm = value 
  },
  handleFiltersChanged,
  companies: computed(() => companies.value),
  rawCompanies: computed(() => rawCompanies.value)
})
</script>

<template>
  <div class="companies-wrapper">
    <div v-if="loading" class="loading-state">
      <div class="spinner"></div>
      <p>Carregando empresas...</p>
    </div>
    
    <div v-else-if="error" class="error-state">
      <p class="error-message">{{ error }}</p>
      <button @click="loadCompanies" class="retry-button">Tentar novamente</button>
    </div>
    
    <div v-else class="list" role="list">
      <CompanyCard
        v-for="c in companies"
        :key="c.id"
        :name="c.name"
        :building="c.building"
        :description="c.description"
      />
      
      <div v-if="companies.length === 0" class="no-results">
        <p>Nenhuma empresa encontrada com os filtros aplicados.</p>
        <p>Tente ajustar os critérios de busca.</p>
      </div>
    </div>
  </div>
</template>

<style scoped>
.companies-wrapper { 
  display:flex; flex-direction:column; gap:1.2rem;
  flex:1 1 auto;
  min-height: 0;
}

.loading-state {
  display: flex;
  flex-direction: column;
  align-items: center;
  justify-content: center;
  gap: 1rem;
  padding: 2rem;
  color: #6b7280;
}

.spinner {
  width: 32px;
  height: 32px;
  border: 3px solid #e5e7eb;
  border-top: 3px solid #3b82f6;
  border-radius: 50%;
  animation: spin 1s linear infinite;
}

@keyframes spin {
  0% { transform: rotate(0deg); }
  100% { transform: rotate(360deg); }
}

.error-state {
  display: flex;
  flex-direction: column;
  align-items: center;
  gap: 1rem;
  padding: 2rem;
  text-align: center;
}

.error-message {
  color: #dc2626;
  font-weight: 500;
}

.retry-button {
  padding: 0.5rem 1rem;
  background-color: #3b82f6;
  color: white;
  border: none;
  border-radius: 0.375rem;
  cursor: pointer;
  font-size: 0.875rem;
  transition: background-color 0.2s;
}

.retry-button:hover {
  background-color: #2563eb;
}

.list { 
  display:flex; flex-direction:column; gap:2.4rem; padding-right: 1rem; 
  flex:1 1 auto; min-height:0; overflow-y:auto; overscroll-behavior:contain; padding-bottom:1rem;
  margin-top: 30px;
}

.list::-webkit-scrollbar { width: 12px; }
.list::-webkit-scrollbar-track { background: transparent; }
.list::-webkit-scrollbar-thumb { background:#d4d4d8; border-radius: 8px; border:3px solid #f5f5f8; }
.list:hover::-webkit-scrollbar-thumb { background:#c1c1c7; }

.no-results {
  display: flex;
  flex-direction: column;
  align-items: center;
  justify-content: center;
  padding: 3rem 1rem;
  text-align: center;
  color: #6c757d;
  background: #f8f9fa;
  border-radius: 8px;
  border: 1px solid #e9ecef;
}

.no-results p {
  margin: 0.5rem 0;
  font-size: 1rem;
}

.no-results p:first-child {
  font-weight: 500;
  color: #495057;
}
</style><|MERGE_RESOLUTION|>--- conflicted
+++ resolved
@@ -12,7 +12,6 @@
   category: string
 }
 
-<<<<<<< HEAD
 const rawCompanies = ref<Company[]>([])
 const loading = ref(true)
 const error = ref<string | null>(null)
@@ -42,58 +41,13 @@
 onMounted(() => {
   loadCompanies()
 })
-=======
+
 export interface SearchFilters {
   searchTerm: string
   building: string
   floor: string
   tag: string
 }
-
-const rawCompanies = ref<Company[]>([{
-  id: '1',
-  name: 'Apple Developer Academy',
-  building: '99A', floor: '13',
-  description: 'The Apple Developer Academy is a program focused on developing app development skills, encompassing coding, design, and professional skills.',
-  logoUrl: null,
-  tags: ['tecnologia','educacao']
-}, {
-  id: '2',
-  name: 'Dell',
-  building: '99A', floor: '13',
-  description: 'The Apple Developer Academy is a program focused on developing app development skills, encompassing coding, design, and professional skills.',
-  logoUrl: null,
-  tags: ['hardware','tech']
-}, {
-  id: '3',
-  name: 'HP',
-  building: '99A', floor: '13',
-  description: 'The Apple Developer Academy is a program focused on developing app development skills, encompassing coding, design, and professional skills.',
-  logoUrl: null,
-  tags: ['hardware']
-}, {
-  id: '4',
-  name: 'IBM',
-  building: '99A', floor: '12',
-  description: 'Global technology and consulting company providing infrastructure, cloud and AI solutions.',
-  logoUrl: null,
-  tags: ['cloud','ai']
-}, {
-  id: '5',
-  name: 'Accenture',
-  building: '99B', floor: '7',
-  description: 'Consultoria global em tecnologia e negócios com foco em inovação e transformação digital.',
-  logoUrl: null,
-  tags: ['consultoria','inovacao']
-}, {
-  id: '6',
-  name: 'NVIDIA',
-  building: '99C', floor: '5',
-  description: 'Líder em computação acelerada e soluções de inteligência artificial.',
-  logoUrl: null,
-  tags: ['gpu','ai']
-}])
->>>>>>> f0e9f597
 
 const currentFilters = ref<SearchFilters>({
   searchTerm: '',
