<template>
  <div class="search-wrapper">
    <div class="search" ref="searchContainer">
      <div class="left">
        <DropdownMenuFilter v-model="selectedCategory" :categories="categories" />
      </div>

      <input
        type="text"
        v-model="searchQuery"
        placeholder="Pesquisar"
        @keyup.enter="handleEnter"
        @keydown="handleKeyDown"
        @focus="handleFocus"
        @input="handleInput"
        aria-label="Pesquisar"
        ref="searchInput"
      />

      <button
        v-if="searchQuery.length > 0"
        @click="clearInput"
        class="clear-button"
        aria-label="Limpar pesquisa"
      >
        <svg
          xmlns="http://www.w3.org/2000/svg"
          width="20"
          height="20"
          viewBox="0 0 24 24"
          fill="none"
          stroke="currentColor"
          stroke-width="2"
          stroke-linecap="round"
          stroke-linejoin="round"
        >
          <line x1="18" y1="6" x2="6" y2="18" />
          <line x1="6" y1="6" x2="18" y2="18" />
        </svg>
      </button>

      <!-- Dropdown with suggestions -->
      <div v-if="showDropdown" class="dropdown-list">
        <div
          v-for="(item, index) in filteredItems"
          :key="item.id"
          :class="['dropdown-item', { highlighted: index === highlightedIndex }]"
          @click="selectItem(item)"
          @mouseenter="highlightedIndex = index"
        >
          <span class="item-icon" aria-hidden="true">
            <span v-if="item.type === 'company'">🏪</span>
            <span v-else-if="item.type === 'building'">🏢</span>
          </span>
          <div class="item-content">
            <div class="item-name">{{ item.displayName }}</div>
            <div class="item-subtitle">{{ item.subtitle }}</div>
          </div>
        </div>
      </div>
    </div>
  </div>
</template>

<script setup lang="ts">
<<<<<<< HEAD
import { ref, watch, onMounted, computed } from "vue";
import { useRoute } from "vue-router";
=======
import { ref, watch, onMounted, computed, onUnmounted } from "vue";
import { useRoute } from 'vue-router';
>>>>>>> 7a57403b
import DropdownMenuFilter from "./DropdownMenuFilter.vue";
import { useCompaniesCache } from "@/composables/useCompaniesCache";

interface SearchableItem {
  id: string;
  displayName: string;
  subtitle: string;
  nodeId: number;
  buildingId: number;
  type: 'building' | 'company';
  icon: string;
  categories: string[];
}

const emit = defineEmits(["search"]);

// Route for clearing selection when leaving the initial page
const route = useRoute();

// Access shared companies cache
const { companies, fetchCompanies } = useCompaniesCache();

// Local state
const searchQuery = ref("");
const selectedCategory = ref("Todas");
const mapData = ref<any>(null);
const showDropdown = ref(false);
const highlightedIndex = ref(0);
const searchContainer = ref<HTMLElement | null>(null);
const searchInput = ref<HTMLInputElement | null>(null);
const isSelecting = ref(false); // Flag to prevent reopening dropdown on selection

// Derive categories dynamically from cached companies
const categories = computed(() => {
  const set = new Set<string>();
  companies.value.forEach(company => {
    if (Array.isArray(company.categories)) {
      company.categories.forEach(cat => {
        if (typeof cat === 'string') set.add(cat);
        else if (cat && typeof cat.name === 'string') set.add(cat.name);
      });
    }
  });
  return ["Todas", ...Array.from(set).sort()];
});

<<<<<<< HEAD
const selectedCategory = ref("Todas");
const searchQuery = ref("");
const route = useRoute()
=======
// Build searchable items from companies cache and map data
const searchableItems = computed<SearchableItem[]>(() => {
  const items: SearchableItem[] = [];

  // Add companies from cache
  companies.value.forEach((company) => {
    // Skip companies without building info
    if (!company.building || !company.building.node) {
      return;
    }

    const companyCats: string[] = [];
    if (Array.isArray(company.categories)) {
      company.categories.forEach(cat => {
        if (typeof cat === 'string') companyCats.push(cat);
        else if (cat && typeof cat.name === 'string') companyCats.push(cat.name);
      });
    }

    items.push({
      id: `company-${company.id}`,
      displayName: company.name,
      subtitle: `${company.building.name}`,
      nodeId: company.building.node.id,
      buildingId: company.building.id,
      type: 'company',
      icon: 'store', // used for logic if needed, but icon is rendered via SVG now
      categories: companyCats
    });
  });

  // Add buildings from map data
  if (mapData.value?.buildings) {
    mapData.value.buildings.forEach((building: any) => {
      items.push({
        id: `building-${building.id}`,
        displayName: building.name,
        subtitle: 'Prédio',
        nodeId: building.nodeId,
        buildingId: building.id,
        type: 'building',
        icon: 'building',
        categories: [] // Buildings don't usually have categories like companies
      });
    });
  }

  return items;
});

// Filter items based on search query and category
// Helper to normalize query: remove leading emojis we prefix when selecting
function normalizeQuery(value: string) {
  if (!value) return '';
  return value.replace(/^[\u{1F3EA}\u{1F3E2}]\s*/u, '').trim();
}

const filteredItems = computed<SearchableItem[]>(() => {
  // If user has not typed anything, allow category filtering (only when category != 'Todas')
  const rawInput = normalizeQuery(searchQuery.value || '');
  const category = selectedCategory.value;

  if (!rawInput) {
    if (category && category !== 'Todas') {
      return searchableItems.value
        .filter(item => item.type === 'company' && item.categories.includes(category));
    }
    return [];
  }
>>>>>>> 7a57403b

  // When user types, ignore category and match only by text
  const query = rawInput.toLowerCase();
  return searchableItems.value.filter((item) => {
    return (
      item.displayName.toLowerCase().includes(query) ||
      item.subtitle.toLowerCase().includes(query)
  );})
});

onMounted(async () => {
  // ensure default
  if (!selectedCategory.value) selectedCategory.value = "Todas";

  // Load data
  try {
    await fetchCompanies();

    const API_BASE_URL = import.meta.env.VITE_BACKEND_URL;
    const response = await fetch(`${API_BASE_URL}/map`);
    mapData.value = await response.json();
  } catch (error) {
    console.error('[SearchBar] Error loading data:', error);
  }

  // Click outside listener
  document.addEventListener('click', handleClickOutside);

  // Listen for global route-change events to reset selection when leaving pages
  window.addEventListener('app-route-changed', onAppRouteChanged as EventListener);
});

onUnmounted(() => {
  document.removeEventListener('click', handleClickOutside);
  window.removeEventListener('app-route-changed', onAppRouteChanged as EventListener);
});

// Watchers
watch(searchQuery, (newValue) => {
  if (isSelecting.value) {
      showDropdown.value = false;
  } else {
      showDropdown.value = newValue.length > 0 && filteredItems.value.length > 0;
  }
  highlightedIndex.value = 0;
  // Also emit search for real-time filtering if parent uses it (existing behavior)
  const emitted = normalizeQuery(newValue);
  emit('search', { query: emitted, category: selectedCategory.value });
});

watch(selectedCategory, (newCategory) => {
<<<<<<< HEAD
  emit('search', { query: searchQuery.value, category: newCategory });
  window.mapAPIInstances.get(route.name)?.highlightByCategory(newCategory)
=======
  emit('search', { query: normalizeQuery(searchQuery.value), category: newCategory });
});

watch(filteredItems, (newItems) => {
  // If items change (e.g. category changed) and we are not selecting, update visibility
  if (!isSelecting.value && searchQuery.value.length > 0 && newItems.length > 0) {
    showDropdown.value = true;
  } else if (newItems.length === 0) {
    showDropdown.value = false;
  }
>>>>>>> 7a57403b
});

// Methods
function handleInput() {
  // User is typing manually, so we are not selecting from dropdown
  isSelecting.value = false;
  // When user types, reset category filter to default so category-based filter
  // only applies when the search input is empty.
  if (selectedCategory.value !== 'Todas') selectedCategory.value = 'Todas';
}

function handleEnter(event: Event) {
  event.preventDefault();
  if (showDropdown.value && filteredItems.value[highlightedIndex.value]) {
    selectItem(filteredItems.value[highlightedIndex.value]);
  } else {
    // Just normal search emit
    emit('search', { query: normalizeQuery(searchQuery.value), category: selectedCategory.value });
    showDropdown.value = false;
  }
}

function handleKeyDown(event: KeyboardEvent) {
  if (!showDropdown.value || filteredItems.value.length === 0) return;

  switch (event.key) {
    case 'ArrowDown':
      event.preventDefault();
      highlightedIndex.value = Math.min(
        highlightedIndex.value + 1,
        filteredItems.value.length - 1
      );
      break;
    case 'ArrowUp':
      event.preventDefault();
      highlightedIndex.value = Math.max(highlightedIndex.value - 1, 0);
      break;
    case 'Escape':
      showDropdown.value = false;
      break;
  }
}

function handleFocus() {
  if (searchQuery.value.length > 0 && filteredItems.value.length > 0) {
    showDropdown.value = true;
  }
}

function handleClickOutside(event: MouseEvent) {
  if (searchContainer.value && !searchContainer.value.contains(event.target as Node)) {
    showDropdown.value = false;
  }
}

function selectItem(item: SearchableItem) {
  isSelecting.value = true;
  const emoji = item.type === 'company' ? '🏪' : '🏢';
  searchQuery.value = `${emoji} ${item.displayName}`;
  showDropdown.value = false;

  // Emit selected item details along with query/category
  emit('search', {
    query: item.displayName,
    category: selectedCategory.value,
    item: item
  });
}

function clearInput() {
  isSelecting.value = false;
  searchQuery.value = "";
  showDropdown.value = false;
  if (searchInput.value) searchInput.value.focus();
}

function onAppRouteChanged(evt: Event) {
  const detail = (evt as CustomEvent).detail || {};
  const fromName = detail.from;
  const toName = detail.to;
  // If we are leaving a page where selection could have been made, clear it.
  if (fromName && (fromName === 'home' || fromName === 'landing' || fromName === 'rotas')) {
    if (toName !== fromName) {
      if (searchQuery.value && /^[\u{1F3EA}\u{1F3E2}]/u.test(searchQuery.value)) {
        searchQuery.value = '';
        emit('search', { query: '', category: 'Todas' });
      }
    }
  }
}
</script>

<style scoped>
.search-wrapper {
  width: 100%;
  display: flex;
  justify-content: center;
}

.search {
  display: flex;
  align-items: center;
  gap: 0.5rem;
  background: white;
  margin-right: 22px;
  border-radius: 14px;
  box-shadow: 0 6px 20px rgba(16,24,40,0.06);
  border: 1px solid rgba(0,0,0,0.04);
  max-width: 1105px;
  width: 100%;
  padding-left: 0;
  position: relative; /* For dropdown positioning */
}

.search .left {
  display: flex;
  align-items: center;
  padding-left: 12px;
  padding-right: 8px;
  background: #f3f4f6;
  border-right: 1px solid rgba(0,0,0,0.06);
  margin-left: -1px;
  height: 100%;
  box-sizing: border-box;
  border-top-left-radius: 12px;
  border-bottom-left-radius: 12px;
}

input[type="text"] {
  border: none;
  outline: none;
  flex: 1 1 auto;
  padding: 10px 12px;
  font-size: 14px;
  color: #111827;
  background: transparent;
  min-width: 0; /* Prevents overflow */
}

input::placeholder {
  color: #9ca3af;
}

.clear-button {
  background: none;
  border: none;
  padding: 0.25rem 0.75rem;
  cursor: pointer;
  display: flex;
  align-items: center;
  justify-content: center;
  color: #9ca3af;
  flex-shrink: 0;
}

.clear-button:hover {
  color: #6b7280;
}

/* Dropdown Styles */
.dropdown-list {
  position: absolute;
  top: calc(100% + 6px);
  left: 0;
  right: 0;
  background: white;
  border-radius: 12px;
  box-shadow: 0 4px 12px rgba(0, 0, 0, 0.15);
  max-height: 300px;
  overflow-y: auto;
  z-index: 1000;
  animation: slideDown 0.15s ease-out;
  border: 1px solid rgba(0,0,0,0.04);
}

@keyframes slideDown {
  from {
    opacity: 0;
    transform: translateY(-8px);
  }
  to {
    opacity: 1;
    transform: translateY(0);
  }
}

.dropdown-item {
  display: flex;
  align-items: center;
  padding: 0.75rem 1rem;
  cursor: pointer;
  transition: background-color 0.15s;
  gap: 0.75rem;
}

.dropdown-item:hover,
.dropdown-item.highlighted {
  background-color: #f3f4f6;
}

.dropdown-item:first-child {
  border-top-left-radius: 12px;
  border-top-right-radius: 12px;
}

.dropdown-item:last-child {
  border-bottom-left-radius: 12px;
  border-bottom-right-radius: 12px;
}

.item-icon {
  display: flex;
  align-items: center;
  justify-content: center;
  color: #6b7280;
  flex-shrink: 0;
}

.item-content {
  flex-grow: 1;
  min-width: 0;
}

.item-name {
  font-size: 0.95rem;
  font-weight: 500;
  color: #111827;
  white-space: nowrap;
  overflow: hidden;
  text-overflow: ellipsis;
}

.item-subtitle {
  font-size: 0.85rem;
  color: #6b7280;
  white-space: nowrap;
  overflow: hidden;
  text-overflow: ellipsis;
}
</style><|MERGE_RESOLUTION|>--- conflicted
+++ resolved
@@ -63,13 +63,8 @@
 </template>
 
 <script setup lang="ts">
-<<<<<<< HEAD
-import { ref, watch, onMounted, computed } from "vue";
-import { useRoute } from "vue-router";
-=======
 import { ref, watch, onMounted, computed, onUnmounted } from "vue";
 import { useRoute } from 'vue-router';
->>>>>>> 7a57403b
 import DropdownMenuFilter from "./DropdownMenuFilter.vue";
 import { useCompaniesCache } from "@/composables/useCompaniesCache";
 
@@ -116,11 +111,6 @@
   return ["Todas", ...Array.from(set).sort()];
 });
 
-<<<<<<< HEAD
-const selectedCategory = ref("Todas");
-const searchQuery = ref("");
-const route = useRoute()
-=======
 // Build searchable items from companies cache and map data
 const searchableItems = computed<SearchableItem[]>(() => {
   const items: SearchableItem[] = [];
@@ -190,7 +180,6 @@
     }
     return [];
   }
->>>>>>> 7a57403b
 
   // When user types, ignore category and match only by text
   const query = rawInput.toLowerCase();
@@ -239,14 +228,15 @@
   // Also emit search for real-time filtering if parent uses it (existing behavior)
   const emitted = normalizeQuery(newValue);
   emit('search', { query: emitted, category: selectedCategory.value });
+  const buildingId = searchableItems.value.find(c => c.displayName == emitted)?.buildingId
+  if (buildingId) {
+    window.mapAPIInstances.get(route.name)?.highlightBuilding(buildingId)
+  }
 });
 
 watch(selectedCategory, (newCategory) => {
-<<<<<<< HEAD
-  emit('search', { query: searchQuery.value, category: newCategory });
+  emit('search', { query: normalizeQuery(searchQuery.value), category: newCategory });
   window.mapAPIInstances.get(route.name)?.highlightByCategory(newCategory)
-=======
-  emit('search', { query: normalizeQuery(searchQuery.value), category: newCategory });
 });
 
 watch(filteredItems, (newItems) => {
@@ -256,7 +246,6 @@
   } else if (newItems.length === 0) {
     showDropdown.value = false;
   }
->>>>>>> 7a57403b
 });
 
 // Methods
